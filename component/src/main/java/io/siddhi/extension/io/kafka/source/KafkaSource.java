--- conflicted
+++ resolved
@@ -248,7 +248,6 @@
     String[] topics;
     String optionalConfigs;
     private boolean seqEnabled = false;
-<<<<<<< HEAD
     boolean isBinaryMessage;
     boolean enableOffsetCommit;
     boolean enableAsyncCommit;
@@ -258,19 +257,8 @@
     String threadingOption;
     SourceEventListener sourceEventListener;
     String[] requiredProperties;
-=======
-    private boolean isBinaryMessage;
-    private boolean enableOffsetCommit;
-    private boolean enableAsyncCommit;
-    private String topicOffsetMapConfig;
-    private SiddhiAppContext siddhiAppContext;
-    private KafkaSourceState kafkaSourceState;
-    private String threadingOption;
-    private SourceEventListener sourceEventListener;
-    private String[] requiredProperties;
     private SourceMetrics metrics;
     private String topicList;
->>>>>>> f2fdd3b9
 
     @Override
     public StateFactory<KafkaSourceState> init(SourceEventListener sourceEventListener, OptionHolder optionHolder,
@@ -323,7 +311,6 @@
         }
         partitions = (partitionList != null) ? partitionList.split(KafkaIOUtils.HEADER_SEPARATOR) : null;
         topics = topicList.split(KafkaIOUtils.HEADER_SEPARATOR);
-<<<<<<< HEAD
         seqEnabled = optionHolder.validateAndGetStaticValue(SEQ_ENABLED, "false").equalsIgnoreCase("true");
         optionalConfigs = optionHolder.validateAndGetStaticValue(ADAPTOR_OPTIONAL_CONFIGURATION_PROPERTIES, null);
         isBinaryMessage = Boolean.parseBoolean(optionHolder.validateAndGetStaticValue(IS_BINARY_MESSAGE,
@@ -334,8 +321,7 @@
                 "true"));
         topicOffsetMapConfig = optionHolder.validateAndGetStaticValue(TOPIC_OFFSET_MAP, null);
         setSinkId(optionHolder);
-=======
->>>>>>> f2fdd3b9
+
         if (PARTITION_WISE.equals(threadingOption) && null == partitions) {
             throw new SiddhiAppValidationException("Threading option is selected as 'partition.wise' but " +
                     "there are no partitions given");
