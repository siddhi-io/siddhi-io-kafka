/*
 * Copyright (c) 2017, WSO2 Inc. (http://www.wso2.org) All Rights Reserved.
 *
 * WSO2 Inc. licenses this file to you under the Apache License,
 * Version 2.0 (the "License"); you may not use this file except
 * in compliance with the License.
 * You may obtain a copy of the License at
 *
 *     http://www.apache.org/licenses/LICENSE-2.0
 *
 * Unless required by applicable law or agreed to in writing,
 * software distributed under the License is distributed on an
 * "AS IS" BASIS, WITHOUT WARRANTIES OR CONDITIONS OF ANY
 * KIND, either express or implied. See the License for the
 * specific language governing permissions and limitations
 * under the License.
 */

package io.siddhi.extension.io.kafka.source;

import io.siddhi.core.stream.input.source.SourceEventListener;
import io.siddhi.extension.io.kafka.Constants;
import io.siddhi.extension.io.kafka.metrics.SourceMetrics;
import io.siddhi.extension.io.kafka.sink.KafkaSink;
import org.apache.kafka.clients.consumer.CommitFailedException;
import org.apache.kafka.clients.consumer.ConsumerRecord;
import org.apache.kafka.clients.consumer.ConsumerRecords;
import org.apache.kafka.clients.consumer.KafkaConsumer;
import org.apache.kafka.clients.consumer.OffsetAndMetadata;
import org.apache.kafka.clients.consumer.OffsetCommitCallback;
import org.apache.kafka.common.KafkaException;
import org.apache.kafka.common.TopicPartition;
import org.apache.log4j.Logger;

import java.nio.ByteBuffer;
import java.nio.charset.Charset;
import java.util.ArrayList;
import java.util.Arrays;
import java.util.HashMap;
import java.util.List;
import java.util.Map;
import java.util.Properties;
import java.util.concurrent.locks.Condition;
import java.util.concurrent.locks.Lock;
import java.util.concurrent.locks.ReentrantLock;

import static io.siddhi.extension.io.kafka.source.KafkaSource.ADAPTOR_ENABLE_AUTO_COMMIT;
import static io.siddhi.extension.io.kafka.source.KafkaSource.ADAPTOR_SUBSCRIBER_GROUP_ID;

/**
 * This runnable processes each Kafka message and sends it to siddhi.
 */
public class KafkaConsumerThread implements Runnable {

    private static final Logger LOG = Logger.getLogger(KafkaConsumerThread.class);
    final KafkaConsumer<byte[], byte[]> consumer;
    // KafkaConsumer is not thread safe, hence we need a lock
    private final Lock consumerLock = new ReentrantLock();
    private final String partitions[];
    private SourceEventListener sourceEventListener;
    private String topics[];
    private volatile boolean paused;
    private volatile boolean inactive;
    List<TopicPartition> partitionsList = new ArrayList<>();
    private String consumerThreadId;
    private boolean isPartitionWiseThreading = false;
    private boolean isBinaryMessage = false;
    private boolean enableOffsetCommit = false;
    private boolean enableAutoCommit = false;
    private boolean enableAsyncCommit;
    private boolean consumerClosed;
    private ReentrantLock lock;
    private Condition condition;
    private KafkaSource.KafkaSourceState kafkaSourceState;
    private String[] requiredProperties;
    private int trpLength;
<<<<<<< HEAD
    boolean isReplayThread = false;
=======
    private SourceMetrics metrics;
    private String groupId; //Needed for metrics
>>>>>>> f2fdd3b9

    KafkaConsumerThread(SourceEventListener sourceEventListener, String[] topics, String[] partitions,
                        Properties props, boolean isPartitionWiseThreading, boolean isBinaryMessage,
                        boolean enableOffsetCommit, boolean enableAsyncCommit, String[] requiredProperties,
                        SourceMetrics metrics) {
        this.consumer = new KafkaConsumer<>(props);
        this.sourceEventListener = sourceEventListener;
        this.topics = topics;
        this.partitions = partitions;
        this.isPartitionWiseThreading = isPartitionWiseThreading;
        this.isBinaryMessage = isBinaryMessage;
        this.enableOffsetCommit = enableOffsetCommit;
        this.enableAutoCommit = Boolean.parseBoolean(props.getProperty(ADAPTOR_ENABLE_AUTO_COMMIT, "true"));
        this.groupId = props.getProperty(ADAPTOR_SUBSCRIBER_GROUP_ID);
        this.consumerThreadId = buildId();
        this.enableAsyncCommit = enableAsyncCommit;
        this.metrics = metrics;
        lock = new ReentrantLock();
        condition = lock.newCondition();
        this.requiredProperties = requiredProperties;
        if (requiredProperties != null && requiredProperties.length > 0) {
            trpLength = requiredProperties.length;
        } else {
            trpLength = 0;
        }
        if (null != partitions) {
            for (String topic : topics) {
                for (String partition1 : partitions) {
                    TopicPartition partition = new TopicPartition(topic, Integer.parseInt(partition1));
                    LOG.info("Adding partition " + partition1 + " for topic: " + topic);
                    partitionsList.add(partition);
                }
                LOG.info("Adding partitions " + Arrays.toString(partitions) + " for topic: " + topic);
                consumer.assign(partitionsList);
            }
        } else {
            consumer.subscribe(Arrays.asList(topics));
        }
        consumerClosed = false;
        LOG.info("Subscribed for topics: " + Arrays.toString(topics));
    }

    void pause() {
        paused = true;
    }

    void resume() {
        restore();
        paused = false;
        try {
            lock.lock();
            condition.signalAll();
        } finally {
            lock.unlock();
        }
    }

    void restore() {
        final Lock consumerLock = this.consumerLock;
        if (kafkaSourceState != null && kafkaSourceState.getTopicOffsetMap() != null) {
            for (String topic : topics) {
                Map<Integer, Long> offsetMap = kafkaSourceState.getTopicOffsetMap().get(topic);
                if (null != offsetMap) {
                    for (Map.Entry<Integer, Long> entry : offsetMap.entrySet()) {
                        TopicPartition partition = new TopicPartition(topic, entry.getKey());
                        if (partitionsList.contains(partition)) {
                            LOG.info("Seeking partition: " + partition + " for topic: " + topic + " offset: " + (entry
                                    .getValue() + 1));
                            try {
                                consumerLock.lock();
                                consumer.seek(partition, entry.getValue() + 1);
                            } finally {
                                consumerLock.unlock();
                            }
                        }
                    }
                }
            }
        }
    }

    @Override
    public void run() {
        final Lock consumerLock = this.consumerLock;
        while (!inactive) {
            if (paused) {
                lock.lock();
                try {
                    condition.await();
                } catch (InterruptedException ie) {
                    Thread.currentThread().interrupt();
                } finally {
                    lock.unlock();
                }
            }
            // The time, in milliseconds, spent waiting in poll if data is not available. If 0, returns
            // immediately with any records that are available now. Must not be negative
            ConsumerRecords<byte[], byte[]> records = null;
            try {
                consumerLock.lock();
                // TODO add a huge value because, when there are so many equal group ids, the group balancing
                // takes time and if this value is small, there will be an CommitFailedException while
                // trying to retrieve data
                seekToRequiredOffset();
                records = consumer.poll(100);
            } catch (CommitFailedException ex) {
                LOG.warn("Consumer poll() failed." + ex.getMessage(), ex);
            } finally {
                consumerLock.unlock();
            }
            if (null != records) {
                Map<SequenceKey, Integer> lastReceivedSeqNoMap = null;
                if (!isReplayThread && kafkaSourceState.getConsumerLastReceivedSeqNoMap() != null) {
                    lastReceivedSeqNoMap = kafkaSourceState.getConsumerLastReceivedSeqNoMap().get(consumerThreadId);
                }
                for (ConsumerRecord record : records) {
                    String[] trpProperties = new String[trpLength];
                    int partition = record.partition();
                    long offset = record.offset();
                    String topic = record.topic();
                    long recordTimestamp = record.timestamp();
                    if (!consumerClosed) {
<<<<<<< HEAD
                        if (isRecordAfterStartOffset(record)) {
                            int partition = record.partition();
                            Object event = record.value();
                            Object eventBody = null;
                            String header = null;
                            long eventTimestamp = System.currentTimeMillis();
                            if (LOG.isDebugEnabled()) {
                                LOG.debug("Event received in Kafka Event Adaptor with offSet: " + record.offset() +
                                        ", key: " + record.key() + ", topic: " + record.topic() +
                                        ", partition: " + partition + ", recordTimestamp: " + record.timestamp() +
                                        ", eventTimestamp: " + eventTimestamp + ", checksum: " + record.checksum());
                            }
                            for (int i = 0; i < requiredProperties.length; i++) {
                                if (requiredProperties[i].equalsIgnoreCase(Constants.TRP_PARTITION)) {
                                    trpProperties[i] = String.valueOf(record.partition());
=======
                        Object event = record.value();
                        Object eventBody = null;
                        String header = null;
                        long eventTimestamp = System.currentTimeMillis();
                        if (LOG.isDebugEnabled()) {
                            LOG.debug("Event received in Kafka Event Adaptor with offSet: " + offset +
                                    ", key: " + record.key() + ", topic: " + topic +
                                    ", partition: " + partition + ", recordTimestamp: " + recordTimestamp +
                                    ", eventTimestamp: " + eventTimestamp + ", checksum: " + record.checksum());
                        }
                        for (int i = 0; i < requiredProperties.length; i++) {
                            if (requiredProperties[i].equalsIgnoreCase(Constants.TRP_PARTITION)) {
                                trpProperties[i] = String.valueOf(partition);
                            }
                            if (requiredProperties[i].equalsIgnoreCase(Constants.TRP_TOPIC)) {
                                trpProperties[i] = topic;
                            }
                            if (requiredProperties[i].equalsIgnoreCase(Constants.TRP_KEY)) {
                                trpProperties[i] = String.valueOf(record.key());
                            }
                            if (requiredProperties[i].equalsIgnoreCase(Constants.TRP_RECORD_TIMESTAMP)) {
                                trpProperties[i] = String.valueOf(recordTimestamp);
                            }
                            if (requiredProperties[i].equalsIgnoreCase(Constants.TRP_EVENT_TIMESTAMP)) {
                                trpProperties[i] = String.valueOf(eventTimestamp);
                            }
                            if (requiredProperties[i].equalsIgnoreCase(Constants.TRP_CHECK_SUM)) {
                                trpProperties[i] = String.valueOf(record.checksum());
                            }
                            if (requiredProperties[i].equalsIgnoreCase(Constants.TRP_OFFSET)) {
                                trpProperties[i] = String.valueOf(offset);
                            }
                        }
                        String transportSyncProperties = "topic:" + topic + ",partition:" + partition
                                + ",offSet:" + offset;
                        String[] transportSyncPropertiesArr = new String[]{transportSyncProperties};
                        if (lastReceivedSeqNoMap == null) {
                            sourceEventListener.onEvent(event, trpProperties, transportSyncPropertiesArr);
                        } else {
                            if (isBinaryMessage) {
                                byte[] byteEvents = (byte[]) event;
                                int stringSize = ByteBuffer.wrap(byteEvents).getInt();
                                header = new String(byteEvents, 4, stringSize - 1, Charset.defaultCharset());
                                eventBody = Arrays.copyOfRange(byteEvents, stringSize + 4,
                                        byteEvents.length);
                            } else {
                                String stringEvent = event.toString();
                                int headerStartingIndex = stringEvent.indexOf(KafkaSink.SEQ_NO_HEADER_DELIMITER);
                                eventBody = stringEvent.substring(headerStartingIndex + 1);
                                if (headerStartingIndex > 0) {
                                    header = stringEvent.substring(0, headerStartingIndex);
>>>>>>> f2fdd3b9
                                }
                                if (requiredProperties[i].equalsIgnoreCase(Constants.TRP_TOPIC)) {
                                    trpProperties[i] = record.topic();
                                }
                                if (requiredProperties[i].equalsIgnoreCase(Constants.TRP_KEY)) {
                                    trpProperties[i] = String.valueOf(record.key());
                                }
                                if (requiredProperties[i].equalsIgnoreCase(Constants.TRP_RECORD_TIMESTAMP)) {
                                    trpProperties[i] = String.valueOf(record.timestamp());
                                }
                                if (requiredProperties[i].equalsIgnoreCase(Constants.TRP_EVENT_TIMESTAMP)) {
                                    trpProperties[i] = String.valueOf(eventTimestamp);
                                }
                                if (requiredProperties[i].equalsIgnoreCase(Constants.TRP_CHECK_SUM)) {
                                    trpProperties[i] = String.valueOf(record.checksum());
                                }
                                if (requiredProperties[i].equalsIgnoreCase(Constants.TRP_OFFSET)) {
                                    trpProperties[i] = String.valueOf(record.offset());
                                }
                            }
                            String transportSyncProperties = "topic:" + record.topic() + ",partition:"
                                    + record.partition() + ",offSet:" + record.offset();
                            String[] transportSyncPropertiesArr = new String[]{transportSyncProperties};
                            if (lastReceivedSeqNoMap == null) {
                                sourceEventListener.onEvent(event, trpProperties, transportSyncPropertiesArr);
                            } else {
                                if (isBinaryMessage) {
                                    byte[] byteEvents = (byte[]) event;
                                    int stringSize = ByteBuffer.wrap(byteEvents).getInt();
                                    header = new String(byteEvents, 4, stringSize - 1, Charset.defaultCharset());
                                    eventBody = Arrays.copyOfRange(byteEvents, stringSize + 4,
                                            byteEvents.length);
                                } else {
                                    String stringEvent = event.toString();
                                    int headerStartingIndex = stringEvent.indexOf(KafkaSink.SEQ_NO_HEADER_DELIMITER);
                                    eventBody = stringEvent.substring(headerStartingIndex + 1);
                                    if (headerStartingIndex > 0) {
                                        header = stringEvent.substring(0, headerStartingIndex);
                                    }
                                }
                                if (null != header && !header.isEmpty()) {
                                    String[] headerElements = header.split(KafkaSink.SEQ_NO_HEADER_FIELD_SEPERATOR);
                                    String sequenceId = headerElements[0];
                                    Integer seqNo = Integer.parseInt(headerElements[1]);
                                    SequenceKey sequenceKey = new SequenceKey(sequenceId, partition);
                                    Integer lastReceivedSeqNo = lastReceivedSeqNoMap.get(sequenceKey);
                                    if (lastReceivedSeqNo == null) {
                                        lastReceivedSeqNo = -1;
                                    }
                                    if (lastReceivedSeqNo < seqNo) {
                                        lastReceivedSeqNoMap.put(sequenceKey, seqNo);
                                        sourceEventListener.onEvent(eventBody, trpProperties,
                                                transportSyncPropertiesArr);
                                        if (LOG.isDebugEnabled()) {
                                            LOG.debug("Last Received SeqNo Updated to:" + seqNo + " for " + "SeqKey:["
                                                    + sequenceKey.toString() + "] in Kafka consumer thread:"
                                                    + consumerThreadId);
                                        }
                                    } else {
                                        if (LOG.isDebugEnabled()) {
                                            LOG.debug("Duplicate Message arrived at Kafka Consumer Thread:"
                                                    + consumerThreadId + ". SeqKey:[" + sequenceKey.toString() + "]"
                                                    + ", Latest SeqNo:" + lastReceivedSeqNo
                                                    + ", this message SeqNo:" + seqNo + ". Ignoring the message.");
                                        }
                                    }

                                } else {
                                    LOG.warn("'Sequenced' option is set to true in Kafka source configuration. "
                                            + "But this message does not contain the sequence number in consumer " +
                                            "thread :" + consumerThreadId + ". Dropping the message");
                                }
                            }
                            if (!isReplayThread) {
                                kafkaSourceState.getTopicOffsetMap().get(record.topic()).put(record.partition(),
                                        record.offset());
                            }
                            if (endReplay(record)) {
                                inactive = true;
                                break;
                            }
                        }
<<<<<<< HEAD
                    } else {
                        if (!isReplayThread) {
                            kafkaSourceState.getTopicOffsetMap().get(record.topic()).put(record.partition(),
                                    record.offset());
=======
                        kafkaSourceState.getTopicOffsetMap().get(topic).put(partition, offset);
                        if (metrics != null) {
                            updateMetrics(topic, partition, recordTimestamp);
                        }
                    } else {
                        kafkaSourceState.getTopicOffsetMap().get(record.topic()).put(record.partition(),
                                record.offset());
                        if (metrics != null) {
                            updateMetrics(topic, partition, recordTimestamp);
>>>>>>> f2fdd3b9
                        }
                        break;
                    }
                }
                if (!isReplayThread && enableOffsetCommit && !enableAutoCommit) {
                    try {
                        consumerLock.lock();
                        if (!records.isEmpty()) {
                            if (enableAsyncCommit) {
                                consumer.commitAsync(new KafkaOffsetCommitCallback());
                            } else {
                                try {
                                    consumer.commitSync();
                                } catch (KafkaException e) {
                                    if (metrics != null) {
                                        for (String topic: topics) {
                                            metrics.getErrorCountPerStream(topic, groupId, "KafkaException").inc();
                                        }
                                    }
                                    LOG.error("Exception occurred when committing offsets Synchronously", e);
                                }
                            }
                        }
                    } catch (CommitFailedException e) {
                        if (metrics != null) {
                            for (String topic: topics) {
                                metrics.getErrorCountPerStream(topic, groupId, "CommitFailedException").inc();
                            }
                        }
                        LOG.error("Kafka commit failed for topic kafka_result_topic", e);
                    } finally {
                        consumerLock.unlock();
                    }
                }
            }
            try { //To avoid thread spin
                Thread.sleep(1);
            } catch (InterruptedException e) {
                Thread.currentThread().interrupt();
            }
        }
    }

    void seekToRequiredOffset() {}

    boolean isRecordAfterStartOffset(ConsumerRecord record) {
        return true;
    }

    boolean endReplay(ConsumerRecord record) {
        return false;
    }

    void shutdownConsumer() {
        try {
            consumerLock.lock();
            consumer.close();
            consumerClosed = true;
        } finally {
            consumerLock.unlock();
        }
        inactive = true;
    }

    public String buildId() {
        StringBuilder key = new StringBuilder();
        int count = topics.length - 1;
        for (String topic : topics) {
            key.append(topic);
            if (--count >= 0) {
                key.append(":");
            }
        }


        if (partitions != null && isPartitionWiseThreading) {
            count = partitions.length - 1;
            key.append("-");
            for (String partition : partitions) {
                key.append(partition);
                if (--count >= 0) {
                    key.append(":");
                }
            }
        }
        return key.toString();
    }

    public void setKafkaSourceState(KafkaSource.KafkaSourceState kafkaSourceState) {
        this.kafkaSourceState = kafkaSourceState;
        if (kafkaSourceState != null) {
            if (kafkaSourceState.getConsumerLastReceivedSeqNoMap() != null) {
                kafkaSourceState.getConsumerLastReceivedSeqNoMap().putIfAbsent(consumerThreadId, new HashMap<>());
            }
            for (String topic : topics) {
                kafkaSourceState.getTopicOffsetMap().putIfAbsent(topic, new HashMap<>());
            }
        }
    }

    private static class KafkaOffsetCommitCallback implements OffsetCommitCallback {
        @Override
        public void onComplete(Map<TopicPartition, OffsetAndMetadata> offsets, Exception exception) {
            if (exception == null) {
                if (LOG.isDebugEnabled()) {
                    for (Map.Entry<TopicPartition, OffsetAndMetadata> entry : offsets.entrySet()) {
                        LOG.debug("Asynchronously commit offset done for " + entry.getKey().topic() +
                                " with offset of: " + entry.getValue().offset());
                    }
                }
            } else {
                if (LOG.isDebugEnabled()) {
                    for (Map.Entry<TopicPartition, OffsetAndMetadata> entry : offsets.entrySet()) {
                        LOG.debug("Commit offset exception for " + entry.getKey().topic() +
                                " with offset of: " + entry.getValue().offset());
                    }
                }
                LOG.error("Exception occurred when committing offsets asynchronously.", exception);
            }
        }
    }

    private void updateMetrics(String topic, int partition, long recordTimestamp) {
        metrics.getTotalReads().inc();
        metrics.getCurrentOffset(topic, partition, groupId);
        metrics.getReadCountPerStream(topic, partition, groupId).inc();
        metrics.getLastMessageConsumedTime(topic, groupId);
        metrics.getConsumerLag(topic, groupId, partition, recordTimestamp);
    }
}

/**
 * This class represents the key which message sequences are tracked against. Any two consequent Messages having the
 * same sequence key must have increasing sequence numbers.
 * SequenceKey consists of the SequenceId which is a unique identifier for each kafka Sink and the kafka partition Id.
 */
class SequenceKey {
    private String sequenceId;
    private int partitionId;

    public SequenceKey(String sequenceId, int partitionId) {
        this.sequenceId = sequenceId;
        this.partitionId = partitionId;
    }

    @Override
    public int hashCode() {
        final int prime = 31;
        int hash = 1;
        hash = prime * hash + (sequenceId == null ? 0 : sequenceId.hashCode());
        hash = prime * hash + partitionId;
        return hash;
    }

    @Override
    public boolean equals(Object object) {
        if (object == this) {
            return true;
        }

        if (!(object instanceof SequenceKey)) {
            return false;
        }

        SequenceKey sequenceKey = (SequenceKey) object;

        return ((sequenceKey.sequenceId.equals(this.sequenceId)) &&
                (sequenceKey.partitionId == this.partitionId));
    }

    @Override
    public String toString() {
        return "SeqId:" + sequenceId + ", Partition" + ":" + partitionId;
    }
}<|MERGE_RESOLUTION|>--- conflicted
+++ resolved
@@ -74,12 +74,9 @@
     private KafkaSource.KafkaSourceState kafkaSourceState;
     private String[] requiredProperties;
     private int trpLength;
-<<<<<<< HEAD
     boolean isReplayThread = false;
-=======
     private SourceMetrics metrics;
     private String groupId; //Needed for metrics
->>>>>>> f2fdd3b9
 
     KafkaConsumerThread(SourceEventListener sourceEventListener, String[] topics, String[] partitions,
                         Properties props, boolean isPartitionWiseThreading, boolean isBinaryMessage,
@@ -202,23 +199,8 @@
                     String topic = record.topic();
                     long recordTimestamp = record.timestamp();
                     if (!consumerClosed) {
-<<<<<<< HEAD
                         if (isRecordAfterStartOffset(record)) {
                             int partition = record.partition();
-                            Object event = record.value();
-                            Object eventBody = null;
-                            String header = null;
-                            long eventTimestamp = System.currentTimeMillis();
-                            if (LOG.isDebugEnabled()) {
-                                LOG.debug("Event received in Kafka Event Adaptor with offSet: " + record.offset() +
-                                        ", key: " + record.key() + ", topic: " + record.topic() +
-                                        ", partition: " + partition + ", recordTimestamp: " + record.timestamp() +
-                                        ", eventTimestamp: " + eventTimestamp + ", checksum: " + record.checksum());
-                            }
-                            for (int i = 0; i < requiredProperties.length; i++) {
-                                if (requiredProperties[i].equalsIgnoreCase(Constants.TRP_PARTITION)) {
-                                    trpProperties[i] = String.valueOf(record.partition());
-=======
                         Object event = record.value();
                         Object eventBody = null;
                         String header = null;
@@ -270,45 +252,6 @@
                                 eventBody = stringEvent.substring(headerStartingIndex + 1);
                                 if (headerStartingIndex > 0) {
                                     header = stringEvent.substring(0, headerStartingIndex);
->>>>>>> f2fdd3b9
-                                }
-                                if (requiredProperties[i].equalsIgnoreCase(Constants.TRP_TOPIC)) {
-                                    trpProperties[i] = record.topic();
-                                }
-                                if (requiredProperties[i].equalsIgnoreCase(Constants.TRP_KEY)) {
-                                    trpProperties[i] = String.valueOf(record.key());
-                                }
-                                if (requiredProperties[i].equalsIgnoreCase(Constants.TRP_RECORD_TIMESTAMP)) {
-                                    trpProperties[i] = String.valueOf(record.timestamp());
-                                }
-                                if (requiredProperties[i].equalsIgnoreCase(Constants.TRP_EVENT_TIMESTAMP)) {
-                                    trpProperties[i] = String.valueOf(eventTimestamp);
-                                }
-                                if (requiredProperties[i].equalsIgnoreCase(Constants.TRP_CHECK_SUM)) {
-                                    trpProperties[i] = String.valueOf(record.checksum());
-                                }
-                                if (requiredProperties[i].equalsIgnoreCase(Constants.TRP_OFFSET)) {
-                                    trpProperties[i] = String.valueOf(record.offset());
-                                }
-                            }
-                            String transportSyncProperties = "topic:" + record.topic() + ",partition:"
-                                    + record.partition() + ",offSet:" + record.offset();
-                            String[] transportSyncPropertiesArr = new String[]{transportSyncProperties};
-                            if (lastReceivedSeqNoMap == null) {
-                                sourceEventListener.onEvent(event, trpProperties, transportSyncPropertiesArr);
-                            } else {
-                                if (isBinaryMessage) {
-                                    byte[] byteEvents = (byte[]) event;
-                                    int stringSize = ByteBuffer.wrap(byteEvents).getInt();
-                                    header = new String(byteEvents, 4, stringSize - 1, Charset.defaultCharset());
-                                    eventBody = Arrays.copyOfRange(byteEvents, stringSize + 4,
-                                            byteEvents.length);
-                                } else {
-                                    String stringEvent = event.toString();
-                                    int headerStartingIndex = stringEvent.indexOf(KafkaSink.SEQ_NO_HEADER_DELIMITER);
-                                    eventBody = stringEvent.substring(headerStartingIndex + 1);
-                                    if (headerStartingIndex > 0) {
-                                        header = stringEvent.substring(0, headerStartingIndex);
                                     }
                                 }
                                 if (null != header && !header.isEmpty()) {
@@ -353,22 +296,17 @@
                                 break;
                             }
                         }
-<<<<<<< HEAD
+                        kafkaSourceState.getTopicOffsetMap().get(topic).put(partition, offset);
+                        if (metrics != null) {
+                            updateMetrics(topic, partition, recordTimestamp);
+                        }
                     } else {
                         if (!isReplayThread) {
                             kafkaSourceState.getTopicOffsetMap().get(record.topic()).put(record.partition(),
-                                    record.offset());
-=======
-                        kafkaSourceState.getTopicOffsetMap().get(topic).put(partition, offset);
+                                  record.offset());
+                        }
                         if (metrics != null) {
                             updateMetrics(topic, partition, recordTimestamp);
-                        }
-                    } else {
-                        kafkaSourceState.getTopicOffsetMap().get(record.topic()).put(record.partition(),
-                                record.offset());
-                        if (metrics != null) {
-                            updateMetrics(topic, partition, recordTimestamp);
->>>>>>> f2fdd3b9
                         }
                         break;
                     }
