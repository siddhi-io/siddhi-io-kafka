/*
 * Copyright (c) 2017, WSO2 Inc. (http://www.wso2.org) All Rights Reserved.
 *
 * WSO2 Inc. licenses this file to you under the Apache License,
 * Version 2.0 (the "License"); you may not use this file except
 * in compliance with the License.
 * You may obtain a copy of the License at
 *
 *     http://www.apache.org/licenses/LICENSE-2.0
 *
 * Unless required by applicable law or agreed to in writing,
 * software distributed under the License is distributed on an
 * "AS IS" BASIS, WITHOUT WARRANTIES OR CONDITIONS OF ANY
 * KIND, either express or implied. See the License for the
 * specific language governing permissions and limitations
 * under the License.
 */

package org.wso2.siddhi.extension.output.mapper.text;

import org.wso2.siddhi.annotation.Extension;
import org.wso2.siddhi.core.event.Event;
import org.wso2.siddhi.core.exception.ConnectionUnavailableException;
import org.wso2.siddhi.core.stream.output.sink.SinkMapper;
import org.wso2.siddhi.core.stream.output.sink.SinkListener;
import org.wso2.siddhi.core.util.config.ConfigReader;
import org.wso2.siddhi.core.util.transport.DynamicOptions;
import org.wso2.siddhi.core.util.transport.OptionHolder;
import org.wso2.siddhi.core.util.transport.TemplateBuilder;
import org.wso2.siddhi.query.api.definition.StreamDefinition;


@Extension(
        name = "text",
        namespace = "sinkMapper",
        description = "Event to Text output mapper."
)
public class TextSinkMapper extends SinkMapper {
    private static final String EVENT_ATTRIBUTE_SEPARATOR = ",";
    private static final String EVENT_ATTRIBUTE_VALUE_SEPARATOR = ":";
    private StreamDefinition streamDefinition;
    private TemplateBuilder payloadTemplateBuilder;

    @Override
    public String[] getSupportedDynamicOptions() {
        return new String[0];
    }

    /**
     * Initialize the mapper and the mapping configurations
     *  @param streamDefinition       The stream definition
     * @param optionHolder           Unmapped dynamic options
     * @param payloadTemplateBuilder
     * @param mapperConfigReader
     */
    @Override
    public void init(StreamDefinition streamDefinition, OptionHolder optionHolder, TemplateBuilder
            payloadTemplateBuilder, ConfigReader mapperConfigReader) {
        this.streamDefinition = streamDefinition;
        this.payloadTemplateBuilder = payloadTemplateBuilder;
    }

    @Override
    public void mapAndSend(Event[] events, OptionHolder optionHolder, TemplateBuilder payloadTemplateBuilder,
                           SinkListener sinkListener, DynamicOptions dynamicOptions)
            throws ConnectionUnavailableException {
        if (this.payloadTemplateBuilder != null) {
            for (Event event : events) {
                sinkListener.publish(payloadTemplateBuilder.build(event), dynamicOptions);
            }
        } else {
            for (Event event : events) {
                sinkListener.publish(constructDefaultMapping(event), dynamicOptions);
            }
        }
    }

    @Override
    public void mapAndSend(Event event, OptionHolder optionHolder, TemplateBuilder payloadTemplateBuilder,
                           SinkListener sinkListener, DynamicOptions dynamicOptions)
            throws ConnectionUnavailableException {
        if (this.payloadTemplateBuilder != null) {
            sinkListener.publish(payloadTemplateBuilder.build(event), dynamicOptions);
        } else {
            sinkListener.publish(constructDefaultMapping(event), dynamicOptions);
        }
    }

    /**
     * Convert the given {@link Event} to Text string
     *
     * @param event Event object
     * @return the constructed TEXT string
     */
    private Object constructDefaultMapping(Event event) {
        StringBuilder eventText = new StringBuilder();
        eventText.append("siddhiEventId").append(EVENT_ATTRIBUTE_VALUE_SEPARATOR).append(event.getId()).append("\n");
        Object[] data = event.getData();
        for (int i = 0; i < data.length; i++) {
            Object attributeValue = data[i];
<<<<<<< HEAD
            eventText.append(attributeName).append(EVENT_ATTRIBUTE_VALUE_SEPARATOR).append(attributeValue.toString())
                    .append(EVENT_ATTRIBUTE_SEPARATOR).append("\n");
=======
            eventText.append(attributeValue.toString()).append(EVENT_ATTRIBUTE_SEPARATOR);
>>>>>>> a50d94ad
        }
        eventText.deleteCharAt(eventText.lastIndexOf(EVENT_ATTRIBUTE_SEPARATOR));

//        // Get arbitrary data from event
//        Map<String, Object> arbitraryDataMap = event.getArbitraryDataMap();
//        if (arbitraryDataMap != null && !arbitraryDataMap.isEmpty()) {
//            // Add arbitrary data key-value to the default template
//            eventText.append(EVENT_ATTRIBUTE_SEPARATOR);
//            for (Map.Entry<String, Object> entry : arbitraryDataMap.entrySet()) {
//                eventText.append("\n" + entry.getKey() + EVENT_ATTRIBUTE_SEPARATOR + entry.getValue() +
// EVENT_ATTRIBUTE_SEPARATOR);
//            }
//            eventText.deleteCharAt(eventText.lastIndexOf(EVENT_ATTRIBUTE_SEPARATOR));
//            eventText.deleteCharAt(eventText.lastIndexOf("\n"));
//        }

        return eventText.toString();
    }

}<|MERGE_RESOLUTION|>--- conflicted
+++ resolved
@@ -36,10 +36,10 @@
         description = "Event to Text output mapper."
 )
 public class TextSinkMapper extends SinkMapper {
+    private StreamDefinition streamDefinition;
+    private TemplateBuilder payloadTemplateBuilder;
     private static final String EVENT_ATTRIBUTE_SEPARATOR = ",";
     private static final String EVENT_ATTRIBUTE_VALUE_SEPARATOR = ":";
-    private StreamDefinition streamDefinition;
-    private TemplateBuilder payloadTemplateBuilder;
 
     @Override
     public String[] getSupportedDynamicOptions() {
@@ -98,12 +98,7 @@
         Object[] data = event.getData();
         for (int i = 0; i < data.length; i++) {
             Object attributeValue = data[i];
-<<<<<<< HEAD
-            eventText.append(attributeName).append(EVENT_ATTRIBUTE_VALUE_SEPARATOR).append(attributeValue.toString())
-                    .append(EVENT_ATTRIBUTE_SEPARATOR).append("\n");
-=======
             eventText.append(attributeValue.toString()).append(EVENT_ATTRIBUTE_SEPARATOR);
->>>>>>> a50d94ad
         }
         eventText.deleteCharAt(eventText.lastIndexOf(EVENT_ATTRIBUTE_SEPARATOR));
 
