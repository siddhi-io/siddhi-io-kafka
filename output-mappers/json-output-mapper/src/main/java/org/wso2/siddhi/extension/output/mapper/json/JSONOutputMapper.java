--- conflicted
+++ resolved
@@ -81,14 +81,8 @@
     /**
      * Convert the given {@link Event} to JSON string
      *
-<<<<<<< HEAD
-     * @param event          Event object
-     * @param dynamicOptions Dynamic options
-     * @return the constructed JSON string in {"event":{"{attributeName}":"{attributeValue}"}} format
-=======
      * @param event Event object
      * @return the constructed JSON string
->>>>>>> 7c1874bc
      */
     private Object constructDefaultMapping(Event event) {
         Object[] data = event.getData();
