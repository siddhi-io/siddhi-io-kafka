--- conflicted
+++ resolved
@@ -322,12 +322,7 @@
         executionPlanRuntime.shutdown();
     }
 
-<<<<<<< HEAD
-    @Ignore
-    @Test(expected = ExecutionPlanCreationException.class)
-=======
-    @Test
->>>>>>> cb1ed830
+    @Test
     public void testTcpInputTransport4() throws InterruptedException {
         ExecutionPlanRuntime executionPlanRuntime = null;
         try {
