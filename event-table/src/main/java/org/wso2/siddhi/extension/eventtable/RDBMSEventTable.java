--- conflicted
+++ resolved
@@ -130,9 +130,7 @@
      * @param tableStreamEventCloner
      * @param executionPlanContext   ExecutionPlan related meta information
      */
-    public void init(TableDefinition tableDefinition, MetaStreamEvent tableMetaStreamEvent,
-                     StreamEventPool tableStreamEventPool, StreamEventCloner tableStreamEventCloner,
-                     ExecutionPlanContext executionPlanContext) {
+    public void init(TableDefinition tableDefinition, MetaStreamEvent tableMetaStreamEvent, StreamEventPool tableStreamEventPool, StreamEventCloner tableStreamEventCloner, ExecutionPlanContext executionPlanContext) {
         this.tableDefinition = tableDefinition;
         Connection con = null;
         int bloomFilterSize = RDBMSEventTableConstants.BLOOM_FILTER_SIZE;
@@ -160,73 +158,32 @@
             String password;
             String driverName;
 
-<<<<<<< HEAD
-            if (getStoreOptions != null) {
-                jdbcConnectionUrl = getStoreOptions.get(RDBMSEventTableConstants.EVENT_TABLE_RDBMS_TABLE_JDBC_URL);
-                username = getStoreOptions.get(RDBMSEventTableConstants.EVENT_TABLE_RDBMS_TABLE_USERNAME);
-                password = getStoreOptions.get(RDBMSEventTableConstants.EVENT_TABLE_RDBMS_TABLE_PASSWORD);
-                driverName = getStoreOptions.get(RDBMSEventTableConstants.EVENT_TABLE_RDBMS_TABLE_DRIVER_NAME);
-            } else {
-                jdbcConnectionUrl = fromAnnotation.getElement(
-                        RDBMSEventTableConstants.EVENT_TABLE_RDBMS_TABLE_JDBC_URL);
-                username = fromAnnotation.getElement(RDBMSEventTableConstants.EVENT_TABLE_RDBMS_TABLE_USERNAME);
-                password = fromAnnotation.getElement(RDBMSEventTableConstants.EVENT_TABLE_RDBMS_TABLE_PASSWORD);
-                driverName = fromAnnotation.getElement(RDBMSEventTableConstants.EVENT_TABLE_RDBMS_TABLE_DRIVER_NAME);
-            }
-=======
             jdbcConnectionUrl = fromAnnotation.getElement(RDBMSEventTableConstants.EVENT_TABLE_RDBMS_TABLE_JDBC_URL);
             username = fromAnnotation.getElement(RDBMSEventTableConstants.EVENT_TABLE_RDBMS_TABLE_USERNAME);
             password = fromAnnotation.getElement(RDBMSEventTableConstants.EVENT_TABLE_RDBMS_TABLE_PASSWORD);
             driverName = fromAnnotation.getElement(RDBMSEventTableConstants.EVENT_TABLE_RDBMS_TABLE_DRIVER_NAME);
->>>>>>> ac4fe95d
             List<Element> connectionPropertyElements = null;
 
-            Annotation connectionAnnotation = AnnotationHelper.getAnnotation(
-                    RDBMSEventTableConstants.ANNOTATION_CONNECTION, tableDefinition.getAnnotations());
+            Annotation connectionAnnotation = AnnotationHelper.getAnnotation(RDBMSEventTableConstants.ANNOTATION_CONNECTION, tableDefinition.getAnnotations());
             if (connectionAnnotation != null) {
                 connectionPropertyElements = connectionAnnotation.getElements();
             }
-            dataSource = PooledDataSource.getPoolDataSource(driverName, jdbcConnectionUrl, username, password,
-                    connectionPropertyElements);
+            dataSource = PooledDataSource.getPoolDataSource(driverName, jdbcConnectionUrl, username, password, connectionPropertyElements);
         }
 
         if (dataSource == null) {
             throw new ExecutionPlanCreationException("Datasource specified for the event table is invalid/null");
         }
         if (tableName == null) {
-            throw new ExecutionPlanCreationException("Invalid query specified. " +
-                    "Required properties (tableName) not found ");
-        }
-
-<<<<<<< HEAD
-        if (getStoreOptions != null) {
-            cacheType = getStoreOptions.get(RDBMSEventTableConstants.ANNOTATION_ELEMENT_CACHE);
-            cacheSizeInString = getStoreOptions.get(RDBMSEventTableConstants.ANNOTATION_ELEMENT_CACHE_SIZE);
-            cacheLoadingType = getStoreOptions.get(RDBMSEventTableConstants.ANNOTATION_ELEMENT_CACHE_LOADING);
-            cacheValidityInterval = getStoreOptions.get(
-                    RDBMSEventTableConstants.ANNOTATION_ELEMENT_CACHE_VALIDITY_PERIOD);
-            bloomsEnabled = getStoreOptions.get(RDBMSEventTableConstants.ANNOTATION_ELEMENT_BLOOM_FILTERS);
-            bloomFilterValidityInterval = getStoreOptions.get(
-                    RDBMSEventTableConstants.ANNOTATION_ELEMENT_BLOOM_VALIDITY_PERIOD);
-
-        } else {
-            cacheType = fromAnnotation.getElement(RDBMSEventTableConstants.ANNOTATION_ELEMENT_CACHE);
-            cacheSizeInString = fromAnnotation.getElement(RDBMSEventTableConstants.ANNOTATION_ELEMENT_CACHE_SIZE);
-            cacheLoadingType = fromAnnotation.getElement(RDBMSEventTableConstants.ANNOTATION_ELEMENT_CACHE_LOADING);
-            cacheValidityInterval = fromAnnotation.getElement(
-                    RDBMSEventTableConstants.ANNOTATION_ELEMENT_CACHE_VALIDITY_PERIOD);
-            bloomsEnabled = fromAnnotation.getElement(RDBMSEventTableConstants.ANNOTATION_ELEMENT_BLOOM_FILTERS);
-            bloomFilterValidityInterval = fromAnnotation.getElement(
-                    RDBMSEventTableConstants.ANNOTATION_ELEMENT_BLOOM_VALIDITY_PERIOD);
-        }
-=======
+            throw new ExecutionPlanCreationException("Invalid query specified. Required properties (tableName) not found ");
+        }
+
         cacheType = fromAnnotation.getElement(RDBMSEventTableConstants.ANNOTATION_ELEMENT_CACHE);
         cacheSizeInString = fromAnnotation.getElement(RDBMSEventTableConstants.ANNOTATION_ELEMENT_CACHE_SIZE);
         cacheLoadingType = fromAnnotation.getElement(RDBMSEventTableConstants.ANNOTATION_ELEMENT_CACHE_LOADING);
         cacheValidityInterval = fromAnnotation.getElement(RDBMSEventTableConstants.ANNOTATION_ELEMENT_CACHE_VALIDITY_PERIOD);
         bloomsEnabled = fromAnnotation.getElement(RDBMSEventTableConstants.ANNOTATION_ELEMENT_BLOOM_FILTERS);
         bloomFilterValidityInterval = fromAnnotation.getElement(RDBMSEventTableConstants.ANNOTATION_ELEMENT_BLOOM_VALIDITY_PERIOD);
->>>>>>> ac4fe95d
 
         try {
             this.dbHandler = new DBHandler(dataSource, tableName, attributeList, tableDefinition);
@@ -239,8 +196,7 @@
                 cachedTable = new CachingTable(cacheType, cacheSizeInString, executionPlanContext, tableDefinition);
                 isCachingEnabled = true;
 
-                if (cacheLoadingType != null && cacheLoadingType.equalsIgnoreCase(
-                        RDBMSEventTableConstants.EAGER_CACHE_LOADING_ELEMENT)) {
+                if (cacheLoadingType != null && cacheLoadingType.equalsIgnoreCase(RDBMSEventTableConstants.EAGER_CACHE_LOADING_ELEMENT)) {
                     dbHandler.loadDBCache(cachedTable, cacheSizeInString);
                 }
 
@@ -254,22 +210,8 @@
             } else if (bloomsEnabled != null && bloomsEnabled.equalsIgnoreCase("enable")) {
                 String bloomsFilterSize;
                 String bloomsFilterHash;
-<<<<<<< HEAD
-                if (getStoreOptions != null) {
-                    bloomsFilterSize = getStoreOptions.get(
-                            RDBMSEventTableConstants.ANNOTATION_ELEMENT_BLOOM_FILTERS_SIZE);
-                    bloomsFilterHash = getStoreOptions.get(
-                            RDBMSEventTableConstants.ANNOTATION_ELEMENT_BLOOM_FILTERS_HASH);
-                } else {
-                    bloomsFilterSize = fromAnnotation.getElement(
-                            RDBMSEventTableConstants.ANNOTATION_ELEMENT_BLOOM_FILTERS_SIZE);
-                    bloomsFilterHash = fromAnnotation.getElement(
-                            RDBMSEventTableConstants.ANNOTATION_ELEMENT_BLOOM_FILTERS_HASH);
-                }
-=======
                 bloomsFilterSize = fromAnnotation.getElement(RDBMSEventTableConstants.ANNOTATION_ELEMENT_BLOOM_FILTERS_SIZE);
                 bloomsFilterHash = fromAnnotation.getElement(RDBMSEventTableConstants.ANNOTATION_ELEMENT_BLOOM_FILTERS_HASH);
->>>>>>> ac4fe95d
                 if (bloomsFilterSize != null) {
                     bloomFilterSize = Integer.parseInt(bloomsFilterSize);
                 }
@@ -316,23 +258,18 @@
     }
 
     @Override
-    public void update(ComplexEventChunk<StateEvent> updatingEventChunk, Operator operator,
-                       UpdateAttributeMapper[] updateAttributeMappers) {
+    public void update(ComplexEventChunk<StateEvent> updatingEventChunk, Operator operator, UpdateAttributeMapper[] updateAttributeMappers) {
         operator.update(updatingEventChunk, null, null);
         if (isCachingEnabled) {
-            ((RDBMSOperator) operator).getInMemoryEventTableOperator().update(updatingEventChunk,
-                    cachedTable.getCacheList(), updateAttributeMappers);
-        }
-    }
-
-    @Override
-    public void overwriteOrAdd(ComplexEventChunk<StateEvent> overwritingOrAddingEventChunk, Operator operator,
-                               UpdateAttributeMapper[] updateAttributeMappers,
-                               OverwritingStreamEventExtractor overwritingStreamEventExtractor) {
+            ((RDBMSOperator) operator).getInMemoryEventTableOperator().update(updatingEventChunk, cachedTable.getCacheList(), updateAttributeMappers);
+        }
+    }
+
+    @Override
+    public void overwriteOrAdd(ComplexEventChunk<StateEvent> overwritingOrAddingEventChunk, Operator operator, UpdateAttributeMapper[] updateAttributeMappers, OverwritingStreamEventExtractor overwritingStreamEventExtractor) {
         operator.overwrite(overwritingOrAddingEventChunk, null, null, overwritingStreamEventExtractor);
         if (isCachingEnabled) {
-            ((RDBMSOperator) operator).getInMemoryEventTableOperator().overwrite(overwritingOrAddingEventChunk,
-                    cachedTable.getCacheList(), updateAttributeMappers, overwritingStreamEventExtractor);
+            ((RDBMSOperator) operator).getInMemoryEventTableOperator().overwrite(overwritingOrAddingEventChunk, cachedTable.getCacheList(), updateAttributeMappers, overwritingStreamEventExtractor);
         }
     }
 
@@ -345,8 +282,7 @@
     @Override
     public synchronized boolean contains(StateEvent matchingEvent, Finder finder) {
         if (isCachingEnabled) {
-            return ((RDBMSOperator) finder).getInMemoryEventTableOperator().contains(matchingEvent,
-                    cachedTable.getCacheList()) || finder.contains(matchingEvent, null);
+            return ((RDBMSOperator) finder).getInMemoryEventTableOperator().contains(matchingEvent, cachedTable.getCacheList()) || finder.contains(matchingEvent, null);
         } else {
             return finder.contains(matchingEvent, null);
         }
@@ -362,8 +298,7 @@
     public synchronized void delete(ComplexEventChunk deletingEventChunk, Operator operator) {
         operator.delete(deletingEventChunk, null);
         if (isCachingEnabled) {
-            ((RDBMSOperator) operator).getInMemoryEventTableOperator().delete(deletingEventChunk,
-                    cachedTable.getCacheList());
+            ((RDBMSOperator) operator).getInMemoryEventTableOperator().delete(deletingEventChunk, cachedTable.getCacheList());
         }
     }
 
@@ -371,12 +306,8 @@
      * Called to construct a operator to perform delete and update operations
      */
     @Override
-    public Operator constructOperator(Expression expression, MatchingMetaStateHolder matchingMetaStateHolder,
-                                      ExecutionPlanContext executionPlanContext,
-                                      List<VariableExpressionExecutor> variableExpressionExecutors,
-                                      Map<String, EventTable> eventTableMap) {
-        return RDBMSOperatorParser.parse(dbHandler, expression, matchingMetaStateHolder, executionPlanContext,
-                variableExpressionExecutors, eventTableMap, tableDefinition, cachedTable, tableDefinition.getId());
+    public Operator constructOperator(Expression expression, MatchingMetaStateHolder matchingMetaStateHolder, ExecutionPlanContext executionPlanContext, List<VariableExpressionExecutor> variableExpressionExecutors, Map<String, EventTable> eventTableMap) {
+        return RDBMSOperatorParser.parse(dbHandler, expression, matchingMetaStateHolder, executionPlanContext, variableExpressionExecutors, eventTableMap, tableDefinition, cachedTable, tableDefinition.getId());
     }
 
     /**
@@ -391,12 +322,8 @@
      * Called to construct a operator to perform search operations
      */
     @Override
-    public Finder constructFinder(Expression expression, MatchingMetaStateHolder matchingMetaStateHolder,
-                                  ExecutionPlanContext executionPlanContext,
-                                  List<VariableExpressionExecutor> variableExpressionExecutors,
-                                  Map<String, EventTable> eventTableMap) {
-        return RDBMSOperatorParser.parse(dbHandler, expression, matchingMetaStateHolder, executionPlanContext,
-                variableExpressionExecutors, eventTableMap, tableDefinition, cachedTable, tableDefinition.getId());
+    public Finder constructFinder(Expression expression, MatchingMetaStateHolder matchingMetaStateHolder, ExecutionPlanContext executionPlanContext, List<VariableExpressionExecutor> variableExpressionExecutors, Map<String, EventTable> eventTableMap) {
+        return RDBMSOperatorParser.parse(dbHandler, expression, matchingMetaStateHolder, executionPlanContext, variableExpressionExecutors, eventTableMap, tableDefinition, cachedTable, tableDefinition.getId());
     }
 
     class CacheUpdateTask extends TimerTask {
